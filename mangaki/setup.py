#!/usr/bin/env python3

from setuptools import setup, find_packages

setup(
    name='mangaki',
    description='Anime and manga recommendation website',
    author='Basile Clement, Ryan Lahfa and Jill-Jênn Vie',
    author_email='ryan@mangaki.fr',
    url='https://mangaki.fr',
    python_requires='>=3.4',
    install_requires=[
        'Django>=1.11,<2',
        'django-allauth>=0.28',
        'Markdown>=2.6,<3',
        'django-bootstrap3>=8.2,<9',
        'psycopg2>=2.7,<3',
        'numpy',
        'beautifulsoup4',
        'natsort',
        'django-analytical',
        'django-cookie-law',
        'django-js-reverse',
        'scikit-learn>=0.18,<0.19',
        'scipy',
        'pandas',
<<<<<<< HEAD
        'typing>=3.6<3.7',
        'tensorflow>=1.1.0<1.2',
        'raven>=6.1.0',
        'djangorestframework>=3.6<3.7',
        'coreapi>=2.3<2.4',
        'celery>=4.0<4.1',
        'redis>=2.10<2.11',
        'Pillow>=4.1'
=======
        'typing>=3.6,<4',
        'tensorflow>=1.1.0,<1.2',
        'raven>=6.1.0,<7',
        'djangorestframework>=3.6,<4',
        'coreapi>=2.3,<3',
        'celery>=4.0,<5',
        'redis>=2.10,<3',
        'Pillow>=4.1,<5',
        'setuptools_scm>=1.15,<2'
>>>>>>> f8941fea
    ],
    packages=find_packages(),
    include_package_data=True,
    use_scm_version={'root': '..'},
    setup_requires=['setuptools_scm'],
    zip_safe=False,
)<|MERGE_RESOLUTION|>--- conflicted
+++ resolved
@@ -24,16 +24,6 @@
         'scikit-learn>=0.18,<0.19',
         'scipy',
         'pandas',
-<<<<<<< HEAD
-        'typing>=3.6<3.7',
-        'tensorflow>=1.1.0<1.2',
-        'raven>=6.1.0',
-        'djangorestframework>=3.6<3.7',
-        'coreapi>=2.3<2.4',
-        'celery>=4.0<4.1',
-        'redis>=2.10<2.11',
-        'Pillow>=4.1'
-=======
         'typing>=3.6,<4',
         'tensorflow>=1.1.0,<1.2',
         'raven>=6.1.0,<7',
@@ -43,7 +33,6 @@
         'redis>=2.10,<3',
         'Pillow>=4.1,<5',
         'setuptools_scm>=1.15,<2'
->>>>>>> f8941fea
     ],
     packages=find_packages(),
     include_package_data=True,
