--- conflicted
+++ resolved
@@ -1,9 +1,5 @@
 # coding=utf8
-<<<<<<< HEAD
-from mangaki.models import Anime, Manga, Genre, Track, OST, Artist, Rating, Page, Suggestion, SearchIssue, Announcement, Favorite
-=======
-from mangaki.models import Anime, Manga, Genre, Track, OST, Artist, Studio, Editor, Rating, Page, Suggestion, SearchIssue, Announcement
->>>>>>> 9e9e2bab
+from mangaki.models import Anime, Manga, Genre, Track, OST, Artist, Studio, Editor, Rating, Page, Suggestion, SearchIssue, Announcement, Favorite
 from django.contrib import admin
 from django.template.response import TemplateResponse
 from django.contrib.admin import helpers
