--- conflicted
+++ resolved
@@ -39,12 +39,8 @@
 from mangaki.mixins import AjaxableResponseMixin, JSONResponseMixin
 from mangaki.models import (Artist, Category, ColdStartRating, FAQTheme, Page, Pairing, Profile, Ranking, Rating,
                             Recommendation, Staff, Suggestion, Evidence, Top, Trope, Work, WorkCluster)
-<<<<<<< HEAD
-from mangaki.utils.mal import import_mal, client
-=======
 from mangaki.utils.mal import client
 from mangaki.tasks import import_mal, get_current_mal_import, redis_pool
->>>>>>> f8941fea
 from mangaki.utils.profile import (
     get_profile_ratings,
     build_profile_compare_function,
