from django.core.management.base import BaseCommand

from mangaki.models import Rating, Work
<<<<<<< HEAD
from mangaki.algo import fit_algo
=======
from mangaki.algo.fit_algo import fit_algo
>>>>>>> f8941fea


class Command(BaseCommand):
    args = ''
    help = 'Train a recommendation algorithm'

    def add_arguments(self, parser):
        parser.add_argument('algo_name', type=str)
        parser.add_argument('--csv', dest='output_csv', action='store_true', default=False)

    def handle(self, *args, **options):
        algo_name = options.get('algo_name')
        output_csv = options.get('output_csv')
        triplets = Rating.objects.values_list('user_id', 'work_id', 'choice')
        titles = None
        categories = None
        if output_csv:
            meta_triplets = Work.objects.values_list('id', 'title', 'category')
            titles = {work_id: title for work_id, title, _ in meta_triplets}
            categories = {work_id: cat_id for work_id, _, cat_id in meta_triplets}

        _, algo = fit_algo(algo_name, triplets, titles=titles, categories=categories, output_csv=output_csv)
        self.stdout.write(self.style.SUCCESS('Successfully fit %s (%.1f MB)' % (algo_name, algo.size)))<|MERGE_RESOLUTION|>--- conflicted
+++ resolved
@@ -1,11 +1,7 @@
 from django.core.management.base import BaseCommand
 
 from mangaki.models import Rating, Work
-<<<<<<< HEAD
-from mangaki.algo import fit_algo
-=======
 from mangaki.algo.fit_algo import fit_algo
->>>>>>> f8941fea
 
 
 class Command(BaseCommand):
