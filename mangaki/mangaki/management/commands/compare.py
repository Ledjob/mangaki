import json
import logging
import os.path
from collections import defaultdict
from typing import Type, List, Any, Dict, Optional

import numpy as np
from django.core.management.base import BaseCommand
from sklearn.model_selection import ShuffleSplit

import mangaki.utils.logging as mangaki_logging
<<<<<<< HEAD
from mangaki.settings import DATA_DIR
=======
from mangaki.settings import DATA_DIR, TEST_DATA_DIR
>>>>>>> f8941fea
from mangaki.algo import Dataset
from mangaki.algo import RecommendationAlgorithm
from mangaki.utils.values import rating_values

FILENAMES = {
    'movies': 'ratings-ml.csv',
    'mangas': 'ratings.csv',
<<<<<<< HEAD
=======
    'dummy': os.path.join(TEST_DATA_DIR, 'ratings.csv'),
>>>>>>> f8941fea
    'balse': 'balse/ratings.csv'
}
CONVERT_FUNCTIONS = {
    'movies': float,
    'mangas': lambda choice: rating_values[choice]
}

EXPERIMENTS_FOLDER = os.path.join(DATA_DIR, 'experiments')
DEFAULT_CONFIG_FILENAME = os.path.join(EXPERIMENTS_FOLDER, 'default.json')

logger = logging.getLogger(__name__)


class AlgorithmWrapper:
    def __init__(self, short_name: str, klass: Type[RecommendationAlgorithm],
                 args: Optional[List[Any]] = None,
                 kwargs: Optional[Dict[str, Any]] = None):
        self.klass = klass
        self.short_name = short_name
        self.args = args or []
        self.kwargs = kwargs or {}

    def make_instance(self) -> RecommendationAlgorithm:
        return self.klass(*self.args, **self.kwargs)


class Experiment(object):
    def __init__(self, dataset_name, eval_metrics, experiment_filename=None,
                 fancy_formatting: bool = False):
        self.algos = []

        self.experiment_filename = experiment_filename
        if experiment_filename:
            self.prepare_experiment()

        self.evaluation_metrics = eval_metrics
        self.anonymized = None
        self.fancy_formatting = fancy_formatting
        self.load_dataset(dataset_name)

    def prepare_experiment(self):
        """
        Prepare the experiment.

        The algorithms are registered under their short name, which can be found in their definition file (e.g. als.py).

        Read the configuration for the experiment as a (short_name, …params) tuple.
        Wrap configuration in an AlgorithmWrapper which will create instance during comparisons.

        Populate the `self.algos` list with wrappers.

        May raise ValueError or KeyError if the experiment file is malformed or invalid.
        Also, if the algorithms does not exist (import failure).

        Returns: None.

        """
        with open(self.experiment_filename, 'r') as f:
            experiment_data = json.loads(f.read())

        configurations = experiment_data['configurations']
        for config in configurations:
            short_name, *params = config
            klass = RecommendationAlgorithm.factory.algorithm_registry[short_name]
            self.algos.append(AlgorithmWrapper(short_name, klass, params))

    def load_dataset(self, dataset_name):
        dataset = Dataset()
        dataset.load_csv(
            FILENAMES.get(dataset_name, FILENAMES['mangas']),
            CONVERT_FUNCTIONS.get(dataset_name, CONVERT_FUNCTIONS['mangas'])
        )
        self.anonymized = dataset.anonymized

    def compute_metrics(self, model, y_pred, i_test):
        results = {}
        for metric in self.evaluation_metrics:
            compute_method = getattr(model, 'compute_{}'.format(metric))
            results[metric] = compute_method(y_pred, self.anonymized.y[i_test])
            logger.debug('{} ({}) {:f}'.format(metric,
                                               i_test,
                                               results[metric]))

        return results

    def format_final_result(self, algo_name: str, results: List[float]):
        # noinspection PyTypeChecker
        mean = float(np.mean(results))
        # noinspection PyTypeChecker
        var = float(np.var(results))
        std = 1.96 * np.sqrt(var / len(results))

        if self.fancy_formatting:
            return '[{}] {:5f} ± {:5f}'.format(
                algo_name,
                round(mean, 6),
                round(std, 6)
            )

        else:
            return '[{}] mean={:f} var={:f} std={:f}'.format(
                algo_name,
                mean,
                var,
                std
            )

    def compare_models(self, nb_split: int, full_cv: bool):
        if not self.algos:
            logger.warning('No algorithms has been specified in this experiment. Stopping early!'
                           'Did you forget an experiment file with -exp?')
            return

        k_fold = ShuffleSplit(n_splits=nb_split)
        metrics = defaultdict(lambda: defaultdict(list))

        for pass_index, (i_train, i_test) in enumerate(k_fold.split(self.anonymized.X), start=1):
            for algo in self.algos:
                model = algo.make_instance()
                logger.info('[{0} {1}-folding] pass={2}/{1}'.format(model.get_shortname(), nb_split, pass_index))
                model.set_parameters(self.anonymized.nb_users, self.anonymized.nb_works)
                model.fit(self.anonymized.X[i_train], self.anonymized.y[i_train])
                y_test = model.predict(self.anonymized.X[i_test])
                logger.debug('Predicted: %s' % y_test[:5])
                logger.debug('Was: %s' % self.anonymized.y[i_test][:5])

                metrics_values = self.compute_metrics(model, y_test, i_test)
                for metric, value in metrics_values.items():
                    metrics[metric][model.get_shortname()].append(value)
            if not full_cv:
                break

        logger.info('Final results')
        for metric_name, algos in metrics.items():
            logger.info('Evaluation of {}:'.format(metric_name.upper()))
            for algo_name in algos.keys():
                if full_cv and nb_split > 1:
                    logger.info(self.format_final_result(algo_name,
                                                         algos[algo_name]))
                else:
                    mean = np.mean(algos[algo_name])
                    logger.info('[{}]: {:f}'.format(algo_name, mean))




class Command(BaseCommand):
    args = ''
    help = 'Reproducible comparison of recommendation algorithms'

    def add_arguments(self, parser):
        parser.add_argument('dataset_name', type=str)
        parser.add_argument('--full', action='store_true', help='Make a full cross validation instead of a single run',
                            default=False)
        parser.add_argument('-em', '--eval-metric',
                            dest='eval_metrics',
                            type=str,
                            default=['rmse'],
                            action='append',
                            help='Add an evaluation metric for comparing models (available: {})'
                            .format(', '.join(RecommendationAlgorithm.available_evaluation_metrics())))
        parser.add_argument('-exp', '--experiment-filename',
                            dest='experiment_filename',
                            type=str,
                            help='Specify an experiment filename (JSON format)',
                            default=DEFAULT_CONFIG_FILENAME)
        parser.add_argument('-sp', '--nb-split',
                            dest='nb_split',
                            type=int,
                            default=5,
                            help='How many splits should be done on the dataset using a sklearn ShuffleSplit '
                                 '(default: 5-fold)')
        parser.add_argument('-fancy', '--fancy-formatting',
                            dest='fancy_formatting',
                            action='store_true',
                            default=False,
                            help='Fancy format the final results in the format (mean ± std) cut to 5 digits '
                                 'after rounding to 6 digits.')

    def handle(self, *args, **options):
        verbosity_level = options.get('verbosity')
        dataset_name = options.get('dataset_name')
        full_cv = options.get('full')
        eval_metrics = options.get('eval_metrics')
        experiment_filename = options.get('experiment_filename')
        nb_split = options.get('nb_split')
        fancy_formatting = options.get('fancy_formatting')

        # We allow DEBUG to be the minimal level.
        # Refer to Logging Levels for more information, but basically, levels are in multiple of 10.
        # DEBUG = 10. INFO = 20.
        # Verbosity level starts at 1 by default.
        # FIXME: this should be abstracted somewhere for reuse with other management commands.
        mangaki_logger = logging.getLogger('mangaki')
        mangaki_logger.setLevel(logging.INFO - min(verbosity_level - 1, 1) * 10)
        if verbosity_level >= 3:
            for handler in mangaki_logger.handlers:
                mangaki_logging.set_advanced_formatting(handler)

        if not full_cv:
            logger.debug('Compare will perform only one run.')
        else:
            logger.debug('Compare will perform a full cross validation of {}-fold.'.format(nb_split))

        experiment = Experiment(dataset_name, eval_metrics, experiment_filename, fancy_formatting)
        experiment.compare_models(nb_split, full_cv=full_cv)<|MERGE_RESOLUTION|>--- conflicted
+++ resolved
@@ -9,11 +9,7 @@
 from sklearn.model_selection import ShuffleSplit
 
 import mangaki.utils.logging as mangaki_logging
-<<<<<<< HEAD
-from mangaki.settings import DATA_DIR
-=======
 from mangaki.settings import DATA_DIR, TEST_DATA_DIR
->>>>>>> f8941fea
 from mangaki.algo import Dataset
 from mangaki.algo import RecommendationAlgorithm
 from mangaki.utils.values import rating_values
@@ -21,10 +17,7 @@
 FILENAMES = {
     'movies': 'ratings-ml.csv',
     'mangas': 'ratings.csv',
-<<<<<<< HEAD
-=======
     'dummy': os.path.join(TEST_DATA_DIR, 'ratings.csv'),
->>>>>>> f8941fea
     'balse': 'balse/ratings.csv'
 }
 CONVERT_FUNCTIONS = {
