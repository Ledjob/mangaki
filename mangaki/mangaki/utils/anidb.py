from datetime import datetime
from collections import namedtuple
from typing import Dict, List, Tuple, Optional, Any
from urllib.parse import urljoin

import requests
from bs4 import BeautifulSoup
from django.core.exceptions import MultipleObjectsReturned
from django.utils.functional import cached_property
from django.db.models import Q

from mangaki import settings
from mangaki.models import Work, WorkTitle, Category, ExtLanguage, Role, Staff, Studio, Artist, Tag, TaggedWork, RelatedWork


def to_python_datetime(date):
    """
    Converts AniDB's XML date YYYY-MM-DD to Python datetime format.
    >>> to_python_datetime('2015-07-14')
    datetime.datetime(2015, 7, 14, 0, 0)
    >>> to_python_datetime('2015-07')
    datetime.datetime(2015, 7, 1, 0, 0)
    >>> to_python_datetime('2015')
    datetime.datetime(2015, 1, 1, 0, 0)
    >>> to_python_datetime('2015-25')
    Traceback (most recent call last):
     ...
    ValueError: no valid date format found for 2015-25
    """
    date = date.strip()
    for fmt in ('%Y-%m-%d', '%Y-%m', '%Y'):
        try:
            return datetime.strptime(date, fmt)
        except ValueError:
            pass
    raise ValueError('no valid date format found for {}'.format(date))

AniDBTag = namedtuple('AniDBTag', ['title', 'weight', 'anidb_tag_id'])


class AniDB:
    BASE_URL = "http://api.anidb.net:9001/httpapi"
    SEARCH_URL = "http://anisearch.outrance.pl/"
    PROTOCOL_VERSION = 1

    def __init__(self,
                 client_id: Optional[str] = None,
                 client_ver: Optional[int] = None):
        if not client_id or not client_ver:
            self.is_available = False
        else:
            self.client_id = client_id
            self.client_ver = client_ver
            self._cache = {}
            self.is_available = True

    def _request(self, datapage, params=None):
        if not self.is_available:
            raise RuntimeError('AniDB API is not available!')

        if params is None:
            params = {}

        params.update({
            'client': self.client_id,
            'clientver': self.client_ver,
            'protover': self.PROTOCOL_VERSION,
            'request': datapage
        })

        r = requests.get(self.BASE_URL, params=params)
        r.raise_for_status()
        return r

    # Anime http://wiki.anidb.net/w/HTTP_API_Definition#Access

    def search(self, q):
        """
        Search for `aid`s by anime title using service provided by eloyard.
        http://anisearch.outrance.pl/doc.html
        """
        r = requests.get(self.SEARCH_URL, params={
            'task': "search",
            'query': q,
        })
        r.raise_for_status()
        results = []
        animetitles = BeautifulSoup(r.text, 'xml').animetitles
        for anime in animetitles.find_all('anime'):
            results.append({
                'id': int(anime['aid']),
                'title': str(anime.find('title', attrs={'type': "official"}).string)
            })

        return results

    @cached_property
    def anime_category(self) -> Category:
        return Category.objects.get(slug='anime')

    @cached_property
    def lang_map(self) -> Dict[str, ExtLanguage]:
        ext_langs = ExtLanguage.objects.filter(source='anidb').select_related('lang')
        return {ext.lang.code: ext for ext in ext_langs}

    @cached_property
    def role_map(self) -> Dict[str, Role]:
        return {role.slug: role for role in Role.objects.all()}

    @cached_property
    def unknown_language(self) -> ExtLanguage:
        return ExtLanguage.objects.get(source='anidb', ext_lang='x-unk')

    def get_xml(self, anidb_aid: int):
        """Return the XML file for an anime from AniDB given its AniDB ID"""

        r = self._request("anime", {'aid': anidb_aid})
        soup = BeautifulSoup(r.text.encode('utf-8'), 'xml')
        if soup.error is not None:
            raise Exception(soup.error.string)

        return soup.anime

    def get_titles(self,
                   anidb_aid: Optional[int] = None,
                   titles_soup: Optional[str] = None) -> Tuple[List[Dict[str, str]], str]:
        """ Get the list of titles and the main title for an anime given the the
        AniDB ID or the XML string containing titles.

        Return : List[{'title': str, 'lang': str, 'type': str}], str
        """
        if anidb_aid is not None:
            anime = self.get_xml(anidb_aid)
            titles_soup = anime.titles

        main_title = None
        titles = []
        for title_node in titles_soup.find_all('title'):
            title = str(title_node.string).strip()
            lang = title_node.get('xml:lang')
            title_type = title_node.get('type')

            titles.append({
                'title': title,
                'lang': lang,
                'type': title_type
            })

            if title_type == 'main':
                main_title = title

        return titles, main_title

    def _build_work_titles(self,
                           work: Work,
                           titles: Dict[str, Dict[str, str]],
                           reload_lang_cache: bool = False) -> List[WorkTitle]:
        if reload_lang_cache:
            del self.lang_map

        work_titles = []
        raw_titles = []
        for title_info in titles:
            title = title_info['title']
            lang = title_info['lang']
            title_type = title_info['type']

            ext_lang_model = self.lang_map.get(lang, self.unknown_language)
            raw_titles.append(title)
            work_titles.append(
                WorkTitle(
                    work=work,
                    title=title,
                    ext_language=ext_lang_model,
                    language=ext_lang_model.lang if ext_lang_model else None,
                    type=title_type
                )
            )

        already_existing_titles = set(WorkTitle.objects
                                      .filter(title__in=raw_titles)
                                      .values_list('title', flat=True))

        missing_titles = [
            work_title
            for work_title in work_titles
            if work_title.title not in already_existing_titles
        ]

        WorkTitle.objects.bulk_create(missing_titles)

        return missing_titles

    def get_creators(self,
                     anidb_aid: Optional[int] = None,
                     creators_soup: Optional[str] = None) -> Tuple[List[Dict[str, Any]], Studio]:
        """ Get the list of staff and the studio for an anime given the the
        AniDB ID or the XML string containing creators.

        Return : List[{'role': Role, 'name': str, 'anidb_creator_id': int}], Studio
        """
        if anidb_aid is not None:
            anime = self.get_xml(anidb_aid)
            creators_soup = anime.creators

        creators = []
        studio = None
        if creators_soup is not None:
            for creator_node in creators_soup.find_all('name'):
                creator_name = str(creator_node.string).strip()
                creator_id = creator_node.get('id')
                creator_type = creator_node.get('type')
                role_slug = None

                if creator_type == 'Direction':
                    role_slug = 'director'
                elif creator_type == 'Music':
                    role_slug = 'composer'
                elif creator_type == 'Original Work' or creator_type == 'Story Composition':
                    role_slug = 'author'
                elif creator_type == 'Animation Work' or creator_type == 'Work':
                    # AniDB marks Studio as such a creator's type
                    studio = Studio.objects.filter(title=creator_name).first()
                    if studio is None:
                        studio = Studio(title=creator_name)
                        studio.save()

                if role_slug is not None:
                    creators.append({
                        'role': self.role_map.get(role_slug),
                        'name': creator_name,
                        'anidb_creator_id': creator_id
                    })

        return creators, studio

    def _build_staff(self,
                     work: Work,
                     creators: List[Dict[str, Any]],
                     reload_role_cache: bool = False) -> List[Staff]:
        if reload_role_cache:
            del self.role_map

<<<<<<< HEAD
        artists_to_add = []
        artists = []
        for nc in creators:
            artist = Artist.objects.filter(Q(name=nc["name"]) | Q(anidb_creator_id=nc["anidb_creator_id"])).first()

            if not artist: # This artist does not yet exist : will be bulk created
                artist = Artist(name=nc["name"], anidb_creator_id=nc["anidb_creator_id"])
                artists_to_add.append(artist)
            else: # This artist exists : prevent duplicates by updating with the AniDB id
                artist.name = nc["name"]
                artist.anidb_creator_id = nc["anidb_creator_id"]
                artist.save()
                artists.append(artist)

        artists.extend(Artist.objects.bulk_create(artists_to_add))

        staffs = []
        for index, nc in enumerate(creators):
            staffs.append(
                Staff(
                    work=work,
                    role=nc["role"],
                    artist=artists[index]
                )
            )

        existing_staff = set(Staff.objects
                            .filter(work=work,
                                    role__in=[nc["role"] for nc in creators],
                                    artist__in=[artist for artist in artists])
                            .values_list('work', 'role', 'artist'))

        missing_staff = [
            staff for staff in staffs
            if (staff.work, staff.role, staff.artist) not in existing_staff
=======
        processed_anidb_aids = []
        artists_to_add = []
        artists_list = []
        for nc in creators:
            artist = Artist.objects.filter(Q(name=nc["name"]) | Q(anidb_creator_id=nc["anidb_creator_id"])).first()

            if nc["anidb_creator_id"] in processed_anidb_aids:  # Skip if this artist has more than one role
                continue

            if not artist:  # This artist does not yet exist : will be bulk created
                artist = Artist(name=nc["name"], anidb_creator_id=nc["anidb_creator_id"])
                artists_to_add.append(artist)
            else:  # This artist exists : prevent duplicates by updating with the AniDB id
                artist.name = nc["name"]
                artist.anidb_creator_id = nc["anidb_creator_id"]
                artist.save()
                artists_list.append(artist)
            processed_anidb_aids.append(nc["anidb_creator_id"])

        artists_list.extend(Artist.objects.bulk_create(artists_to_add))
        artists = {artist.name: artist for artist in artists_list}

        existing_staff = set(Staff.objects.filter(work=work,
                                role__in=(nc["role"] for nc in creators),
                                artist__name__in=(nc["name"] for nc in creators))
                                .values_list('work', 'role', 'artist'))
        missing_staff = [
            Staff(
                work=work,
                role=nc["role"],
                artist=artists[nc["name"]]
            ) for nc in creators if (work.pk, nc["role"].pk, artists[nc["name"]].pk) not in existing_staff
>>>>>>> f8941fea
        ]

        Staff.objects.bulk_create(missing_staff)
        return missing_staff

    def get_tags(self,
                 anidb_aid: Optional[int] = None,
                 tags_soup: Optional[str] = None) -> List[AniDBTag]:
        """ Get the list of tags for an anime given the the AniDB ID or the XML
        string containing tags.

        Return : List[AniDBTag]
        """
        if anidb_aid is not None:
            anime = self.get_xml(anidb_aid)
            tags_soup = anime.tags

        if tags_soup is None:
            return []

        tags = []
        for tag_node in tags_soup.find_all('tag'):
            tag_title = str(tag_node.find('name').string).strip()
            tag_id = int(tag_node.get('id'))
            tag_weight = int(tag_node.get('weight'))
            tag_verified = tag_node.get('verified').lower() == 'true'

            if tag_verified:
                tags.append(
                    AniDBTag(
                        title=tag_title,
                        weight=tag_weight,
                        anidb_tag_id=tag_id
                    )
                )

        return tags

    def update_tags(self,
                    work: Work,
                    anidb_tags: List[AniDBTag]):
        tags_diff = diff_between_anidb_and_local_tags(work, anidb_tags)

        deleted_tags = tags_diff['deleted_tags']
        added_tags = tags_diff['added_tags']
        updated_tags = tags_diff['updated_tags']
        kept_tags = tags_diff['kept_tags']
        all_tags = deleted_tags + added_tags + updated_tags + kept_tags

        tags_ids = [tag.anidb_tag_id for tag in all_tags]
        deleted_tags_ids = [tag.anidb_tag_id for tag in deleted_tags]

        existing_tags = Tag.objects.filter(anidb_tag_id__in=tags_ids).all()
        existing_tags_id = set(existing_tags.values_list('anidb_tag_id', flat=True))

        # New tags have to be added to the database (if they aren't already present)
        tags_weight = {}
        tags_to_add = []
        tags_list = []
        for tag in added_tags:
            tags_weight[tag.anidb_tag_id] = tag.weight
            if tag.anidb_tag_id not in existing_tags_id:
                tag_to_add = Tag(title=tag.title, anidb_tag_id=tag.anidb_tag_id)
                tags_to_add.append(tag_to_add)
                tags_list.append(tag_to_add)
            else:
                existing_tag = existing_tags.filter(anidb_tag_id=tag.anidb_tag_id).first()
                tags_list.append(existing_tag)
        Tag.objects.bulk_create(tags_to_add)

        # Assign tags to the work via TaggedWork
        tagged_works_to_add = []
        for tag in tags_list:
            tag_weight = tags_weight[tag.anidb_tag_id]
            tagged_work = TaggedWork(tag=tag, work=work, weight=tag_weight)
            tagged_works_to_add.append(tagged_work)
        TaggedWork.objects.bulk_create(tagged_works_to_add)

        # Update the weight of tags that already exist (only if the weight changed)
        for tag in updated_tags:
            tagged_work = work.taggedwork_set.get(tag__title=tag.title)
            tagged_work.weight = tag.weight
            tagged_work.save()

        # Finally, remove a tag from a work if it no longer exists on AniDB's side
        TaggedWork.objects.filter(work=work, tag__anidb_tag_id__in=deleted_tags_ids).delete()

    def get_related_animes(self,
                           anidb_aid: Optional[int] = None,
                           related_animes_soup: Optional[str] = None) -> Dict[int, Dict[str, str]]:
        """ Get the list of related animes given the the AniDB ID or the XML
        string containing related animes.

        Return : Dict[related_anime_id: {'title': str, 'type': str}]

        relation type is one of 'prequel', 'sequel', 'summary', 'side_story',
        'parent_story', 'alternative_setting', 'same_setting' or 'other'
        """
        if anidb_aid is not None:
            anime = self.get_xml(anidb_aid)
            related_animes_soup = anime.relatedanime

        related_animes = {}
        if related_animes_soup is not None:
            for related_node in related_animes_soup.find_all('anime'):
                related_anidb_id = int(related_node.get('id'))
                related_title = str(related_node.string).strip()
                related_type = str(related_node.get('type')).strip()
                related_type = related_type.lower().replace(" ", "_")

                related_animes[related_anidb_id] = {
                    'title': related_title,
                    'type': related_type
                }

        return related_animes

    def _build_related_animes(self,
                              work: Work,
                              related_animes: Dict[int, Dict[str, str]]) -> List[RelatedWork]:
        anidb_aids = related_animes.keys()

        # Fill the Work database with missing work items and retrieve existing ones
        # Note : these works won't be filled with data, they'll have to be updated afterwards
        existing_works = Work.objects.filter(anidb_aid__in=anidb_aids)
        existing_anidb_aids = set(existing_works.values_list('anidb_aid', flat=True))

        new_works = []
        for anidb_aid in anidb_aids:
            if anidb_aid not in existing_anidb_aids:
                new_works.append(
                    Work(
                        title=related_animes[anidb_aid]['title'],
                        category=self.anime_category,
                        anidb_aid=anidb_aid
                    )
                )

        works = [work for work in existing_works]
        works.extend(Work.objects.bulk_create(new_works))

        # Add relations between works if they don't yet exist
        existing_relations = RelatedWork.objects.filter(child_work__in=works, parent_work=work)
        existing_child_works = set(existing_relations.values_list('child_work__pk', flat=True))
        existing_parent_works = set(existing_relations.values_list('parent_work__pk', flat=True))

        new_relations = []
        for child_work in works:
            if child_work.pk not in existing_child_works and work.pk not in existing_parent_works:
                new_relations.append(
                    RelatedWork(
                        parent_work=work,
                        child_work=child_work,
                        type=related_animes[child_work.anidb_aid]['type']
                    )
                )

        RelatedWork.objects.bulk_create(new_relations)

        return new_relations

    def get_or_update_work(self,
                           anidb_aid: int,
                           reload_lang_cache: bool = False,
                           reload_role_cache: bool = False) -> Work:
        """
        Use `get_dict` internally to create (in the database) the bunch of objects you need to create a work.

        Cache internally intermediate models objects (e.g. Language, ExtLanguage, Category, Role)

        This won't return already existing WorkTitle attached to the Work object.

        :param anidb_aid: the AniDB identifier
        :type anidb_aid: integer
        :param reload_lang_cache: forcefully reload the ExtLanguage cache,
            if it has changed since the instantiation of the AniDB client (default: false).
        :param reload_role_cache: forcefully reload the Role cache,
            if it has changed since the instantiation of the AniDB client (default: false).
        :type reload_lang_cache: boolean
        :type reload_role_cache: boolean
        :return: the Work object related to the AniDB ID passed in parameter,
            None if two or more Work objects match the AniDB ID provided.
        :rtype: a `mangaki.models.Work` object.
        """

        anime = self.get_xml(anidb_aid)

        titles, main_title = self.get_titles(titles_soup=anime.titles)
        creators, studio = self.get_creators(creators_soup=anime.creators)
        tags = self.get_tags(tags_soup=anime.tags)
        related_animes = self.get_related_animes(related_animes_soup=anime.relatedanime)

        anime = {
            'title': main_title,
            'source': 'AniDB: ' + str(anime.url.string) if anime.url else '',
            'ext_poster': urljoin('http://img7.anidb.net/pics/anime/', str(anime.picture.string)) if anime.picture else '',
            'nsfw': anime.get('restricted') == 'true',
            'date': to_python_datetime(anime.startdate.string),
            'end_date': to_python_datetime(anime.enddate.string) if anime.enddate else None,
            'ext_synopsis': str(anime.description.string) if anime.description else '',
            'nb_episodes': int(anime.episodecount.string) if anime.episodecount else None,
            'anime_type': str(anime.type.string) if anime.type else None,
            'anidb_aid': anidb_aid,
            'studio': studio
        }

        try:
            work, created = Work.objects.update_or_create(category=self.anime_category,
                                                          anidb_aid=anidb_aid,
                                                          defaults=anime)
        except MultipleObjectsReturned:
            return None

        self._build_work_titles(work, titles, reload_lang_cache)
        self._build_staff(work, creators, reload_role_cache)
        self.update_tags(work, tags)

        if created and is_nsfw_based_on_anidb_tags(tags):
            work.nsfw = True
            work.save()

        if created:
            self._build_related_animes(work, related_animes)

        return work

client = AniDB(
<<<<<<< HEAD
    getattr(settings, 'ANIDB_CLIENT', None),
    getattr(settings, 'ANIDB_VERSION', None)
)
=======
    getattr(settings, 'ANIDB_CLIENT', 'test_client'),
    getattr(settings, 'ANIDB_VERSION', 1)
)  # FIXME: Such a thing should not exist. It should be created in the test.
>>>>>>> f8941fea

def diff_between_anidb_and_local_tags(work: Work,
                                      anidb_tags: List[AniDBTag]) -> Dict[str, List[AniDBTag]]:
    """
    Return a Dict containing the difference (ie. added, updated, deleted or kept
    tags) between AniDB's tags and local tags.
    """

    tag_work_list = TaggedWork.objects.filter(work=work).all()
    values = tag_work_list.values_list('tag__title', 'weight', 'tag__anidb_tag_id')
    current_tags = [AniDBTag(title=v[0], weight=v[1], anidb_tag_id=v[2]) for v in values]

    deleted_tags = list(set(current_tags) - set(anidb_tags))
    added_tags = list(set(anidb_tags) - set(current_tags))
    kept_tags = list(set.intersection(set(anidb_tags), set(current_tags)))

    updated_tags = []
    for current_tag in current_tags:
        for anidb_tag in anidb_tags:
            if (current_tag.title == anidb_tag.title
                and current_tag.weight != anidb_tag.weight):
                updated_tags.append(anidb_tag)

    return {
        'deleted_tags': deleted_tags,
        'added_tags': added_tags,
        'updated_tags': updated_tags,
        'kept_tags': kept_tags
    }

def is_nsfw_based_on_anidb_tags(anidb_tags: List[AniDBTag]) -> bool:
    # FIXME: potentially NSFW tags should be stored somewhere else
    potentially_nsfw_tags = ['nudity', 'ecchi', 'pantsu', 'breasts', 'sex',
                             'large breasts', 'small breasts', 'gigantic breasts',
                             'incest', 'pornography', 'shota', 'masturbation',
                             'sexual fantasies', 'anal', 'loli']

     # FIXME: these should be configurable constants
    HIGH_NSFW_THRESHOLD = 15
    LOW_NSFW_THRESHOLD = 30

    sum_weight_all_low = sum(tag.weight for tag in anidb_tags if tag.weight <= 400)
    sum_weight_nsfw_low = sum(tag.weight for tag in anidb_tags
                              if tag.title in potentially_nsfw_tags and tag.weight <= 400)

    sum_weight_all_high = sum(tag.weight for tag in anidb_tags if tag.weight > 400)
    sum_weight_nsfw_high = sum(tag.weight for tag in anidb_tags
                               if tag.title in potentially_nsfw_tags and tag.weight > 400)

    if sum_weight_all_low > 0 and sum_weight_all_high > 0:
        percent_low_nsfw = (sum_weight_nsfw_low/sum_weight_all_low) * 100
        percent_high_nsfw = (sum_weight_nsfw_high/sum_weight_all_high) * 100
    else:
        return False

    return (percent_high_nsfw > HIGH_NSFW_THRESHOLD or percent_low_nsfw > LOW_NSFW_THRESHOLD)<|MERGE_RESOLUTION|>--- conflicted
+++ resolved
@@ -241,43 +241,6 @@
         if reload_role_cache:
             del self.role_map
 
-<<<<<<< HEAD
-        artists_to_add = []
-        artists = []
-        for nc in creators:
-            artist = Artist.objects.filter(Q(name=nc["name"]) | Q(anidb_creator_id=nc["anidb_creator_id"])).first()
-
-            if not artist: # This artist does not yet exist : will be bulk created
-                artist = Artist(name=nc["name"], anidb_creator_id=nc["anidb_creator_id"])
-                artists_to_add.append(artist)
-            else: # This artist exists : prevent duplicates by updating with the AniDB id
-                artist.name = nc["name"]
-                artist.anidb_creator_id = nc["anidb_creator_id"]
-                artist.save()
-                artists.append(artist)
-
-        artists.extend(Artist.objects.bulk_create(artists_to_add))
-
-        staffs = []
-        for index, nc in enumerate(creators):
-            staffs.append(
-                Staff(
-                    work=work,
-                    role=nc["role"],
-                    artist=artists[index]
-                )
-            )
-
-        existing_staff = set(Staff.objects
-                            .filter(work=work,
-                                    role__in=[nc["role"] for nc in creators],
-                                    artist__in=[artist for artist in artists])
-                            .values_list('work', 'role', 'artist'))
-
-        missing_staff = [
-            staff for staff in staffs
-            if (staff.work, staff.role, staff.artist) not in existing_staff
-=======
         processed_anidb_aids = []
         artists_to_add = []
         artists_list = []
@@ -310,7 +273,6 @@
                 role=nc["role"],
                 artist=artists[nc["name"]]
             ) for nc in creators if (work.pk, nc["role"].pk, artists[nc["name"]].pk) not in existing_staff
->>>>>>> f8941fea
         ]
 
         Staff.objects.bulk_create(missing_staff)
@@ -538,15 +500,9 @@
         return work
 
 client = AniDB(
-<<<<<<< HEAD
-    getattr(settings, 'ANIDB_CLIENT', None),
-    getattr(settings, 'ANIDB_VERSION', None)
-)
-=======
     getattr(settings, 'ANIDB_CLIENT', 'test_client'),
     getattr(settings, 'ANIDB_VERSION', 1)
 )  # FIXME: Such a thing should not exist. It should be created in the test.
->>>>>>> f8941fea
 
 def diff_between_anidb_and_local_tags(work: Work,
                                       anidb_tags: List[AniDBTag]) -> Dict[str, List[AniDBTag]]:
