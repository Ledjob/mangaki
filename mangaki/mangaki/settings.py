--- conflicted
+++ resolved
@@ -50,7 +50,6 @@
     'django.middleware.clickjacking.XFrameOptionsMiddleware',
 )
 
-<<<<<<< HEAD
 TEMPLATES = [
     {
         'BACKEND': 'django.template.backends.django.DjangoTemplates',
@@ -70,11 +69,6 @@
         }
     }
 ]
-=======
-TEMPLATE_CONTEXT_PROCESSORS = global_settings.TEMPLATE_CONTEXT_PROCESSORS + (
-    'django.core.context_processors.request',
-)
->>>>>>> 231337b8
 
 ROOT_URLCONF = 'mangaki.urls'
 
