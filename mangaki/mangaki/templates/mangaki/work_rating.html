--- conflicted
+++ resolved
@@ -16,11 +16,7 @@
             <div class="work-cover__content">
             <div class="work-card__content">
                 <div class="work-card__synopsis">
-<<<<<<< HEAD
-                    {{ work.synopsis|linebreaksbr }}
-=======
                     {{ work.synopsis | safe | linebreaksbr}}
->>>>>>> f8941fea
                 </div>
                 <a href="{% if work.id == None %}#{% else %}{% url "work-detail" work.category.slug work.id %}{% endif %}"
                         class="work-card__link">
