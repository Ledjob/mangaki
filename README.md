# Mangaki

[![Dependency Status](https://dependencyci.com/github/mangaki/mangaki/badge)](https://dependencyci.com/github/mangaki/mangaki)
[![CircleCI](https://circleci.com/gh/mangaki/mangaki.svg?style=svg)](https://circleci.com/gh/mangaki/mangaki)
[![Codecov](https://img.shields.io/codecov/c/github/mangaki/mangaki.svg)]()

Here is Mangaki's installation manual. Welcome!  
Also available [in French](README-fr.md).

## Install

### VM install (super simple but requires 4.4 GB)

Requires [Vagrant](https://www.vagrantup.com/downloads.html).

    vagrant up
    vagrant provision  # May be required
    vagrant ssh  # Will open a tmux that you can detach by pressing Ctrl + b then d

And voilà! You can access Mangaki at http://192.168.33.10:8000 (or http://app.mangaki.dev if you have `vagrant-hostupdater`).

### Full install

Requires Python 3.4 → 3.6, PostgreSQL 9.3 → 10, Redis 4.0, and preferably `pwgen`.

    ./config.sh
    python3 -m venv venv
    . venv/bin/activate
    pip install -r requirements/dev.txt
    cd mangaki
    ./manage.py migrate
<<<<<<< HEAD
    ./manage.py loaddata ../fixtures/{partners,seed_data}.json
    ./manage.py ranking # Compute cached ranking information. This should be done regularly.
    ./manage.py top --all # Store data for the Top20 page. This should be done regularly.

Voilà ! Vous avez une installation de Mangaki fonctionnelle.
=======
>>>>>>> f8941fea

#### Running the background worker (Celery)

This step is mandatory only if you need background tasks which is required for features such as MAL imports.

     # Ensure that your working directory is where manage.py is. (i.e. ls in this folder should show you manage.py)
     celery -B -A mangaki:celery_app worker -l INFO

If you can read something along these lines:

```console
[2017-10-29 14:34:47,810: INFO/MainProcess] celery@your_hostname ready.
```

The worker is ready to receive background tasks (e.g. MAL imports).

#### Running the web server

    ./manage.py runserver

And voilà! You can access Mangaki at http://localhost:8000.

## Some perks

    ./manage.py loaddata ../fixtures/{partners,seed_data}.json
    ./manage.py ranking    # Compute the anime/manga ranking pages. Should be done regularly.
    ./manage.py top --all  # Compute the Top 20 directors, etc. Should be done regularly.
    ./manage.py test       # Run all tests

See also our interesting [Jupyter notebooks](https://github.com/mangaki/notebooks), in another repository.

## Contribute

- Read [CONTRIBUTING.md](CONTRIBUTING.md)
- Browse the [issues](https://github.com/mangaki/mangaki/issues) and the [wiki](https://github.com/mangaki/mangaki/wiki)
- First time? Track the [`good first issue`](https://github.com/mangaki/mangaki/issues?q=is%3Aissue+is%3Aopen+label%3A%22good+first+issue%22) label!

## Contact

- Feel free to contact us at jj@mangaki.fr
- Found a bug? [Create an issue](https://github.com/mangaki/mangaki/issues/new).
- Stay in touch with our blog: http://research.mangaki.fr<|MERGE_RESOLUTION|>--- conflicted
+++ resolved
@@ -29,14 +29,6 @@
     pip install -r requirements/dev.txt
     cd mangaki
     ./manage.py migrate
-<<<<<<< HEAD
-    ./manage.py loaddata ../fixtures/{partners,seed_data}.json
-    ./manage.py ranking # Compute cached ranking information. This should be done regularly.
-    ./manage.py top --all # Store data for the Top20 page. This should be done regularly.
-
-Voilà ! Vous avez une installation de Mangaki fonctionnelle.
-=======
->>>>>>> f8941fea
 
 #### Running the background worker (Celery)
 
